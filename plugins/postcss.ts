import {
  autoprefixer,
  postcss,
  postcssImport,
  postcssNesting,
} from "../deps/postcss.ts";
import { merge, resolveInclude } from "../core/utils.ts";
import { Page } from "../core/filesystem.ts";
import { prepareAsset, saveAsset } from "./source_maps.ts";
import textLoader from "../core/loaders/text.ts";

import type { Helper, Site, SourceMap } from "../core.ts";

export interface Options {
  /** The list of extensions this plugin applies to */
  extensions: string[];

  /**
   * Custom includes path for `postcss-import`
   * @default `site.options.includes`
   */
  includes: string | false;

  /**
   * Plugins to use by postcss
   * @default `[postcssNesting(), autoprefixer()]`
   */
  plugins: unknown[];

  /** Set `false` to remove the default plugins */
  useDefaultPlugins: boolean;
}

// Default options
export const defaults: Options = {
  extensions: [".css"],
<<<<<<< HEAD
  includes: false,
  plugins: [],
  useDefaultPlugins: true,
=======
  includes: "",
  plugins: [
    // @ts-expect-error: postcss-nesting provides wrong types under node16 module resolution: https://github.com/csstools/postcss-plugins/issues/1031
    postcssNesting(),
    autoprefixer(),
  ],
  keepDefaultPlugins: false,
>>>>>>> 42365113
};

const defaultPlugins = [
  // @ts-expect-error: postcss-nesting provides wrong types under node16 module resolution: https://github.com/csstools/postcss-plugins/issues/1031
  postcssNesting(),
  autoprefixer(),
];

/** A plugin to load all CSS files and process them using PostCSS */
export default function (userOptions?: Partial<Options>) {
  return (site: Site) => {
    const options = merge(
      { ...defaults, includes: site.options.includes },
      userOptions,
    );

    const plugins = [...options.plugins];

    if (options.useDefaultPlugins) {
      plugins.unshift(...defaultPlugins);
    }

    if (options.includes) {
      site.includes(options.extensions, options.includes, false);

      plugins.unshift(configureImport(site));
    }

    // @ts-ignore: Argument of type 'unknown[]' is not assignable to parameter of type 'AcceptedPlugin[]'.
    const runner = postcss(plugins);

    site.hooks.addPostcssPlugin = (plugin) => {
      runner.use(plugin);
    };
    site.hooks.postcss = (callback) => callback(runner);

    site.loadAssets(options.extensions);
    site.process(options.extensions, postCss);
    site.filter("postcss", filter as Helper, true);

    async function postCss(file: Page) {
      const { content, filename, sourceMap, enableSourceMap } = prepareAsset(
        site,
        file,
      );
      const to = site.dest(file.outputPath!);
      const map = enableSourceMap
        ? {
          inline: false,
          prev: sourceMap,
          annotation: false,
        }
        : undefined;

      // Process the code with PostCSS
      const result = await runner.process(content, { from: filename, to, map });

      saveAsset(
        site,
        file,
        result.css,
        result.map?.toJSON() as unknown as SourceMap,
      );
    }

    async function filter(code: string) {
      const result = await runner.process(code, { from: undefined });
      return result.css;
    }
  };
}

/**
 * Function to configure the postcssImport
 * using the Lume reader and the includes loader
 */
function configureImport(site: Site) {
  const { formats } = site;
  const { includes } = site.options;

  return postcssImport({
    /** Resolve the import path */
    resolve(id: string, basedir: string) {
      const format = formats.search(id);
      const includesPath = format?.includesPath ?? includes;

      return resolveInclude(id, includesPath, basedir);
    },

    /** Load the content (using the Lume reader) */
    async load(file: string) {
      return await site.getContent(file, textLoader) as string;
    },
  });
}<|MERGE_RESOLUTION|>--- conflicted
+++ resolved
@@ -34,19 +34,13 @@
 // Default options
 export const defaults: Options = {
   extensions: [".css"],
-<<<<<<< HEAD
-  includes: false,
-  plugins: [],
-  useDefaultPlugins: true,
-=======
   includes: "",
   plugins: [
     // @ts-expect-error: postcss-nesting provides wrong types under node16 module resolution: https://github.com/csstools/postcss-plugins/issues/1031
     postcssNesting(),
     autoprefixer(),
   ],
-  keepDefaultPlugins: false,
->>>>>>> 42365113
+  useDefaultPlugins: true,
 };
 
 const defaultPlugins = [
