--- conflicted
+++ resolved
@@ -1,10 +1,5 @@
-<<<<<<< HEAD
 import { isUrl, log, merge, normalizePath, read } from "../core/utils.ts";
-import { encode } from "../deps/base64.ts";
-=======
-import { isUrl, merge, normalizePath, read } from "../core/utils.ts";
 import { encodeBase64 } from "../deps/base64.ts";
->>>>>>> 3fa37d85
 import { Page } from "../core/filesystem.ts";
 import { basename, join, toFileUrl } from "../deps/path.ts";
 
