import { log, merge } from "../core/utils.ts";
import onDemand, {
  getRouter,
  MiddlewareOptions,
} from "../middlewares/on_demand.ts";
import { posix } from "../deps/path.ts";

import type { Page, Site } from "../core.ts";

export interface Options {
  /** The file path to save the routes */
  routesPath: string;

  /** The file path to save the preloaded modules */
  preloadPath: string;

  /** Extra data to pass to the pages */
  extraData?: (request: Request) => Record<string, unknown>;
}

// Default options
export const defaults: Options = {
  routesPath: "/_routes.json",
  preloadPath: "/_preload.ts",
};

/** A plugin to generate pages on demand in the server side */
export default function (userOptions?: Partial<Options>) {
  const options = merge(defaults, userOptions);

  return (site: Site) => {
    const collector = new JsonRouterCollector({
      root: site.root(),
      routesPath: options.routesPath,
      preloadPath: options.preloadPath,
      src: site.options.src,
    });

    // Collect and save the routes automatically
    site.addEventListener("beforeSave", async () => {
      collector.collectRoutes(site.onDemandPages);
      const specifiers: string[] = [];

      for (const [path, entry] of site.fs.entries) {
        const ext = posix.extname(path);

        switch (ext) {
          case ".ts":
          case ".tsx":
          case ".js":
          case ".jsx":
          case ".mjs":
            specifiers.push(entry.flags.has("remote") ? entry.src : path);
            break;

          default:
            break;
        }
      }
      await collector.saveRoutes(specifiers);
    });

    // Ignore the routes files by the watcher
    site.options.watcher.ignore.push(options.routesPath);
    site.options.watcher.ignore.push(options.preloadPath);

    // Add the ondemand middleware
    site.options.server.middlewares ||= [];

    site._data.on_demand = {
      extraData: options.extraData,
      routesFile: site.root(options.routesPath),
    } as MiddlewareOptions;

    site.options.server.middlewares.push(onDemand({
      site,
      router: getRouter(collector.routes),
    }));
  };
}

interface JsonRouterCollectorOptions {
  root: string;
  routesPath: string;
  preloadPath: string;
  src: string;
}

/**
 * Class to load and manage static routes in a JSON file
 *  Used by default if no router is provided
 */
export class JsonRouterCollector {
  options: JsonRouterCollectorOptions;

  /** Pages that must be generated on demand */
  routes = new Map<string, string>();

  constructor(options: JsonRouterCollectorOptions) {
    this.options = options;
  }

  /** Collect the routes of all pages with data.ondemand = true */
  collectRoutes(pages: Page[]): void {
    this.routes.clear();

    pages.forEach((page) => {
      this.routes.set(
        page.data.url as string,
        page.src.path + (page.src.ext || ""),
      );
    });
  }

  /** Save the routes into the routesFile */
  async saveRoutes(specifiers: string[]): Promise<void> {
    if (!this.routes.size) {
      return;
    }

    const routesFile = posix.join(this.options.root, this.options.routesPath);
    const preloadFile = posix.join(this.options.root, this.options.preloadPath);
    const data: Record<string, string> = {};

    this.routes.forEach((path, url) => {
      data[url] = path;
    });

    // Write the routes file
    await Deno.writeTextFile(routesFile, `${JSON.stringify(data, null, 2)}\n`);

<<<<<<< HEAD
    log.info(
      `[on_demand plugin] Routes saved at <dim>${this.#routesFile}</dim>`,
    );

    // Write the preload file
    if (specifiers.length && Object.keys(data).length) {
      const code = Array.from(specifiers)
        .map((path) => `import {} from ".${path}";`)
        .join("\n");
      await Deno.writeTextFile(
        this.#preloadFile,
        `${code}\n`,
      );

      log.info(
        `[on_demand plugin] Preloader saved at <dim>${this.#preloadFile}</dim>`,
      );
=======
    logger.log(`Routes saved at <dim>${routesFile}</dim>`);

    // Write the preload file
    if (specifiers.length && Object.keys(data).length) {
      const code = [
        "/**",
        " * Don't execute this function",
        " * It's just statically analyzable so dynamic imports work on Deno Deploy",
        " * @see https://deno.com/deploy/changelog#statically-analyzable-dynamic-imports",
        " */",
        "export function toStaticallyAnalyzableDynamicImports() {",
        ...specifiers.map((path) =>
          `  import("./${posix.join(".", this.options.src, path)}");`
        ),
        "}",
        "",
      ].join("\n");

      await Deno.writeTextFile(preloadFile, code);
      logger.log(`Preloader saved at <dim>${preloadFile}</dim>`);
>>>>>>> 38727d40
    }
  }
}<|MERGE_RESOLUTION|>--- conflicted
+++ resolved
@@ -129,26 +129,9 @@
     // Write the routes file
     await Deno.writeTextFile(routesFile, `${JSON.stringify(data, null, 2)}\n`);
 
-<<<<<<< HEAD
     log.info(
-      `[on_demand plugin] Routes saved at <dim>${this.#routesFile}</dim>`,
+      `[on_demand plugin] Routes saved at <dim>${routesFile}</dim>`,
     );
-
-    // Write the preload file
-    if (specifiers.length && Object.keys(data).length) {
-      const code = Array.from(specifiers)
-        .map((path) => `import {} from ".${path}";`)
-        .join("\n");
-      await Deno.writeTextFile(
-        this.#preloadFile,
-        `${code}\n`,
-      );
-
-      log.info(
-        `[on_demand plugin] Preloader saved at <dim>${this.#preloadFile}</dim>`,
-      );
-=======
-    logger.log(`Routes saved at <dim>${routesFile}</dim>`);
 
     // Write the preload file
     if (specifiers.length && Object.keys(data).length) {
@@ -167,8 +150,10 @@
       ].join("\n");
 
       await Deno.writeTextFile(preloadFile, code);
-      logger.log(`Preloader saved at <dim>${preloadFile}</dim>`);
->>>>>>> 38727d40
+
+      log.info(
+        `[on_demand plugin] Preloader saved at <dim>${preloadFile}</dim>`,
+      );
     }
   }
 }