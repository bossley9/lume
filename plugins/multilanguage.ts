import { Page } from "../core/file.ts";
import { assign, merge } from "../core/utils/object.ts";
import { log } from "../core/utils/log.ts";

import type Site from "../core/site.ts";
import type { Data } from "../core/file.ts";

export interface Options {
  /** The list of extensions used for this plugin */
  extensions?: string[];

  /** Available languages */
  languages: string[];

  /** A prefix-free language */
  defaultLanguage?: string;
}

// Default options
export const defaults: Options = {
  extensions: [".html"],
  languages: [],
};

export default function multilanguage(userOptions: Options) {
  const options = merge(defaults, userOptions);

  return (site: Site) => {
    // Configure the merged keys
    options.languages.forEach((lang) => site.mergeKey(lang, "object"));

    /**
     * Preprocessor to setup multilanguage pages
     *
     * + prevent incorrect data type of "page.data.lang"
     * + display guidance (warning log) to some bug-potential cases
     * + convert "page.data.lang" array type page (if yes) to string type page
     */
    site.preprocess(options.extensions, (filteredPages, allPages) => {
      for (const page of filteredPages) {
        const { data } = page;
        const languages = data.lang as string | string[] | undefined;

        // If the "lang" variable is not defined, use the default language
        if (languages === undefined) {
          data.lang = options.defaultLanguage;
          continue;
        }

        // If the "lang" variable is a string, check if it's a valid language
        if (typeof languages === "string") {
          if (!options.languages.includes(languages)) {
            log.warn(
              `[multilanguage plugin] The language "${languages}" in the page ${page.sourcePath} is not defined in the "languages" option.`,
            );
          }
          continue;
        }

        // The "lang" variable of the pages must be an array
        if (!Array.isArray(languages)) {
          throw new Error(`Invalid "lang" variable in ${page.sourcePath}`);
        }

        // Check if these "languages" are all valid language codes
        if (languages.some((lang) => !options.languages.includes(lang))) {
          log.warn(
            `[multilanguage plugin] One or more languages in the page ${page.sourcePath} are not defined in the "languages" option.`,
          );
          continue;
        }

        // Create a new page per language
        const newPages: Page[] = [];
        const id = data.id ?? page.src.path.slice(1);

        for (const lang of languages) {
          const newData: Data = { ...data, lang, id };
          const newPage = page.duplicate(undefined, newData);
          newPages.push(newPage);
        }

        // Replace the current page with the multiple language versions
        allPages.splice(allPages.indexOf(page), 1, ...newPages);
      }
    });

    /**
     * Preprocessor to process the multilanguage data
     *
     * + convert plain url to language url
     * + create the alternates
     * + sort the alternates
     */
    site.preprocess(options.extensions, (filteredPages, allPages) => {
      for (const page of filteredPages) {
        const { data } = page;
        const { lang } = data;

        // Resolve the language data
        for (const key of options.languages) {
          if (key in data) {
            if (key === lang) {
              assign(data, data[key]);
            }
            delete data[key];
          }
        }

        const { url } = data;
        const isLangUrl = url.startsWith(`/${lang}/`);
        const isDefaultLang = lang === options.defaultLanguage;
        if (!isLangUrl && !isDefaultLang) {
          // Preprocess to prefix all urls with the language code
          data.url = `/${lang}${url}`;
        } else if (isLangUrl && isDefaultLang) {
          // Preprocess to unprefix all urls with the default language code
          data.url = url.slice(lang.length + 1);
        }

        // Create the alternates object if it doesn't exist
        const { id, type } = data;
        if (data.alternates || id === undefined) {
          data.alternates ??= [data];
          continue;
        }

        const alternates: Data[] = [];
        const ids = new Map<string, Page>();

        allPages.filter((page) => page.data.id == id && page.data.type === type)
          .forEach((page) => {
            const id = `${page.data.lang}-${page.data.id}-${page.data.type}`;
            const existing = ids.get(id);
            if (existing) {
<<<<<<< HEAD
              log.warning(
                `[multilanguage plugin] The pages ${existing.sourcePath} and ${page.sourcePath} have the same id, type and language.`,
=======
              log.warn(
                `[multilanguage] The pages ${existing.sourcePath} and ${page.sourcePath} have the same id, type and language.`,
>>>>>>> a5ff1c81
              );
            }
            ids.set(id, page);
            alternates.push(page.data);
            page.data.alternates = alternates;
          });

        // Sort the alternates by language
        alternates.sort((a, b) =>
          options.languages.indexOf(a.lang!) -
          options.languages.indexOf(b.lang!)
        );
      }
    });

    /**
     * Preprocessor to process the Unmatched Language URL
     *
     * + convert unmatchedLangUrl any value to URL string value
     */
    site.preprocess(options.extensions, (filteredPages) => {
      for (const page of filteredPages) {
        page.data.unmatchedLangUrl = getUnmatchedLangPath(
          page,
          filteredPages,
        );
      }
    });

    // Include automatically the <link rel="alternate"> elements
    // with the other languages
    site.process(options.extensions, (pages) => {
      for (const page of pages) {
        const { document } = page;
        const alternates = page.data.alternates;
        const lang = page.data.lang as string | undefined;

        if (!document || !alternates || !lang) {
          continue;
        }

        // Include <html lang="${lang}"> attribute element if it's missing
        if (!document.documentElement?.getAttribute("lang")) {
          document.documentElement?.setAttribute("lang", lang);
        }

        // Insert the <link> elements automatically
        for (const data of alternates) {
          const meta = document.createElement("link");
          meta.setAttribute("rel", "alternate");
          meta.setAttribute("hreflang", data.lang as string);
          meta.setAttribute("href", site.url(data.url, true));
          document.head.appendChild(meta);
          document.head.appendChild(document.createTextNode("\n"));
        }

        if (page.data.unmatchedLangUrl) {
          appendHreflang(
            "x-default",
            site.url(page.data.unmatchedLangUrl, true),
            document,
          );
        }
      }
    });
  };
}

function getUnmatchedLangPath(
  currentPage: Page<Data>,
  filteredPages: Page<Data>[],
): string | undefined {
  const { sourcePath } = currentPage;
  const { unmatchedLangUrl, alternates } = currentPage.data;

  if (!unmatchedLangUrl) return void 0;

  // If unmatchedLang is an external URL string
  if (URL.canParse(unmatchedLangUrl)) {
    return unmatchedLangUrl;
  }

  // If unmatchedLang is an source path string
  if (unmatchedLangUrl.startsWith("/")) {
    const langSelectorPage = filteredPages.some(
      (page) => page.data.url === unmatchedLangUrl,
    );

    if (!langSelectorPage) {
      log.warning(
        `[multilanguage plugin] The URL <cyan>${unmatchedLangUrl}</cyan> of unmatchedLangUrl option is not found in ${sourcePath}.`,
      );
    }
    return langSelectorPage ? unmatchedLangUrl : void 0;
  }

  // If unmatchedLang is language code → resolve to URL of that language
  const lang = alternates?.find((data) => data.lang === unmatchedLangUrl);
  if (!lang) {
    log.warning(
      `[multilanguage plugin] The URL for lang code "${unmatchedLangUrl}" of unmatchedLangUrl option is not found in ${sourcePath}.`,
    );
  }
  return lang?.url;
}

function appendHreflang(lang: string, url: string, document: Document) {
  const meta = document.createElement("link");
  meta.setAttribute("rel", "alternate");
  meta.setAttribute("hreflang", lang);
  meta.setAttribute("href", url);
  document.head.appendChild(meta);
  document.head.appendChild(document.createTextNode("\n"));
}<|MERGE_RESOLUTION|>--- conflicted
+++ resolved
@@ -133,13 +133,8 @@
             const id = `${page.data.lang}-${page.data.id}-${page.data.type}`;
             const existing = ids.get(id);
             if (existing) {
-<<<<<<< HEAD
-              log.warning(
+              log.warn(
                 `[multilanguage plugin] The pages ${existing.sourcePath} and ${page.sourcePath} have the same id, type and language.`,
-=======
-              log.warn(
-                `[multilanguage] The pages ${existing.sourcePath} and ${page.sourcePath} have the same id, type and language.`,
->>>>>>> a5ff1c81
               );
             }
             ids.set(id, page);
