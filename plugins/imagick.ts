import { getPathAndExtension, log, merge } from "../core/utils.ts";
import binaryLoader from "../core/loaders/binary.ts";
<<<<<<< HEAD
import { ImageMagick, initialize } from "../deps/imagick.ts";
=======
import { Exception } from "../core/errors.ts";
import { ImageMagick } from "../deps/imagick.ts";
>>>>>>> 98a4c4b7
import Cache from "../core/cache.ts";

import type { Page, Site } from "../core.ts";
import type { IMagickImage, MagickFormat } from "../deps/imagick.ts";

export interface Options {
  /** The list extensions this plugin applies to */
  extensions: string[];

  /** The key name for the transformations definitions */
  name: string;

  /** The cache folder */
  cache: string | boolean;

  /** Custom transform functions */
  functions: Record<string, TransformationFunction>;
}

export type TransformationFunction = (
  image: IMagickImage,
  // deno-lint-ignore no-explicit-any
  ...args: any[]
) => void;

// Default options
export const defaults: Options = {
  extensions: [".jpg", ".jpeg", ".png"],
  name: "imagick",
  cache: true,
  functions: {
    resize(image: IMagickImage, width: number, height = width): void {
      image.resize(width, height);
    },
    crop(image: IMagickImage, width: number, height = width): void {
      image.crop(width, height);
    },
    blur(image: IMagickImage, radius: number, sigma: number): void {
      image.blur(radius, sigma);
    },
    sharpen(image: IMagickImage, radius: number, sigma: number): void {
      image.sharpen(radius, sigma);
    },
    rotate(image: IMagickImage, degrees: number): void {
      image.rotate(degrees);
    },
    autoOrient(image: IMagickImage): void {
      image.autoOrient();
    },
  },
};

export interface Transformation {
  suffix?: string;
  format?: MagickFormat | MagickFormat[];
  matches?: RegExp | string;
  // deno-lint-ignore no-explicit-any
  [key: string]: any;
}
interface SingleTransformation extends Transformation {
  format?: MagickFormat;
}

/** A plugin to transform images in Lume */
export default function (userOptions?: Partial<Options>) {
  const options = merge(defaults, userOptions);

  return (site: Site) => {
    site.loadAssets(options.extensions, binaryLoader);
    site.process(options.extensions, imagick);

    // Configure the cache folder
    const cacheFolder = options.cache === true ? "_cache" : options.cache;
    const cache = cacheFolder
      ? new Cache({ folder: site.src(cacheFolder) })
      : undefined;

    if (cacheFolder) {
      site.ignore(cacheFolder);
      site.options.watcher.ignore.push(cacheFolder);
    }

    async function imagick(page: Page, pages: Page[]) {
      const imagick = page.data[options.name] as
        | Transformation
        | Transformation[]
        | undefined;

      if (!imagick) {
        return;
      }

      const content = page.content as Uint8Array;
      const transformations = removeDuplicatedTransformations(
        getTransformations(imagick),
      );
      let transformed = false;
      let index = 0;
      for (const transformation of transformations) {
        if (transformation.matches) {
          const regex = new RegExp(transformation.matches);
          if (!regex.test(page.data.url as string)) {
            continue;
          }
        }

        const output = page.duplicate(index++, {
          ...page.data,
          [options.name]: undefined,
        });

        rename(output, transformation);

        if (cache) {
          const result = await cache.get(content, transformation);

          if (result) {
            output.content = result;
          } else {
            transform(content, output, transformation, options);
            transformed = true;
            await cache.set(content, transformation, output.content!);
          }
        } else {
          transform(content, output, transformation, options);
          transformed = true;
        }

        if (output !== page) {
          pages.push(output);
        }
      }

      if (transformed) {
        log.info(`[imagick plugin] Processed ${page.sourcePath}`);
      }

      // Remove the original page
      return false;
    }
  };
}

function transform(
  content: Uint8Array,
  page: Page,
  transformation: Transformation,
  options: Options,
): void {
  let format: MagickFormat | undefined = undefined;

  ImageMagick.read(content, (image: IMagickImage) => {
    for (const [name, args] of Object.entries(transformation)) {
      switch (name) {
        case "suffix":
        case "matches":
          break;

        case "format":
          format = args;
          break;

        default:
          if (!options.functions[name]) {
            throw new Error(`Unknown transformation: ${name}`);
          }

          if (Array.isArray(args)) {
            options.functions[name](image, ...args);
          } else {
            options.functions[name](image, args);
          }
      }
    }

    if (format) {
      image.write(
        format,
        (content: Uint8Array) => page.content = new Uint8Array(content),
      );
    } else {
      image.write((content: Uint8Array) =>
        page.content = new Uint8Array(content)
      );
    }
  });
}

function rename(page: Page, transformation: Transformation): void {
  const { format, suffix } = transformation;
  const url = page.data.url;

  if (!url) {
    return;
  }

  let [path, ext] = getPathAndExtension(url);

  if (format) {
    ext = `.${format}`;
  }

  if (suffix) {
    path += suffix;
  }

  page.data.url = path + ext;
}

function getTransformations(
  input: Transformation | Transformation[],
): SingleTransformation[] {
  if (Array.isArray(input)) {
    const singles: SingleTransformation[] = [];

    for (const transformation of input) {
      if (Array.isArray(transformation.format)) {
        transformation.format.forEach((format) => {
          singles.push({ ...transformation, format });
        });
      } else {
        singles.push(transformation as SingleTransformation);
      }
    }
    return singles;
  }

  if (Array.isArray(input.format)) {
    return input.format.map((format) => ({ ...input, format }));
  }

  return [input as SingleTransformation];
}

function removeDuplicatedTransformations(
  transformations: SingleTransformation[],
): SingleTransformation[] {
  const result = new Map<string, SingleTransformation>();

  for (const transformation of transformations) {
    const { format, suffix, matches } = transformation;
    const key = `${format}:${suffix ?? ""}${matches ?? ""}`;
    result.set(key, transformation);
  }

  return [...result.values()];
}<|MERGE_RESOLUTION|>--- conflicted
+++ resolved
@@ -1,11 +1,6 @@
 import { getPathAndExtension, log, merge } from "../core/utils.ts";
 import binaryLoader from "../core/loaders/binary.ts";
-<<<<<<< HEAD
-import { ImageMagick, initialize } from "../deps/imagick.ts";
-=======
-import { Exception } from "../core/errors.ts";
 import { ImageMagick } from "../deps/imagick.ts";
->>>>>>> 98a4c4b7
 import Cache from "../core/cache.ts";
 
 import type { Page, Site } from "../core.ts";
