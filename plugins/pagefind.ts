--- conflicted
+++ resolved
@@ -239,29 +239,5 @@
         }
       });
     }
-<<<<<<< HEAD
-
-    site.addEventListener("afterBuild", async () => {
-      const binary = await downloadBinary(options.binary);
-      const args = buildArguments(
-        options.indexing,
-        site.dest(),
-      );
-      const { code, stdout, stderr } = await new Deno.Command(binary, { args })
-        .output();
-      if (code !== 0) {
-        throw new Error(
-          `Pagefind exited with code ${code}
-
-${decode(stdout)}
-
-${decode(stderr)}`,
-        );
-      } else if (options.indexing.verbose) {
-        log.debug(decode(stdout));
-      }
-    });
-=======
->>>>>>> 98a4c4b7
   };
 }