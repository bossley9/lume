--- conflicted
+++ resolved
@@ -16,16 +16,11 @@
   /** List of extensions this plugin applies to */
   extensions: string[];
 
-<<<<<<< HEAD
-  /** List of remark plugins to use */
-  remarkPlugins: unknown[];
-=======
   /**
    * List of remark plugins to use
    * @default `[remarkGfm]`
    */
-  remarkPlugins?: unknown[];
->>>>>>> 42365113
+  remarkPlugins: unknown[];
 
   /** List of rehype plugins to use */
   rehypePlugins: unknown[];
