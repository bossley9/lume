import { posix } from "../deps/path.ts";
import { normalizePath } from "./utils.ts";
import { Page, StaticFile } from "./filesystem.ts";
import { parseISO } from "../deps/date.ts";

import type {
  ComponentLoader,
  Components,
  Data,
  DataLoader,
  Entry,
  Formats,
  FS,
  PageData,
  ScopeFilter,
} from "../core.ts";

export interface Options {
  formats: Formats;
  dataLoader: DataLoader;
  componentLoader: ComponentLoader;
  scopedData: Map<string, Data>;
  scopedPages: Map<string, Data[]>;
  scopedComponents: Map<string, Components>;
  fs: FS;
  prettyUrls: boolean;
  components: {
    variable: string;
    cssFile: string;
    jsFile: string;
  };
}

/**
 * Scan and load files from the source folder
 * with the data, pages, assets and static files
 */
export default class Source {
  /** Filesystem reader to scan folders */
  fs: FS;

  /** To load all _data files */
  dataLoader: DataLoader;

  /** To load all components */
  componentLoader: ComponentLoader;

  /** Info about how to handle different file formats */
  formats: Formats;

  /** The list of paths to ignore */
  ignored = new Set<string>();

  /** The path filters to ignore */
  filters: ScopeFilter[] = [];

  /** The data assigned per path */
  scopedData: Map<string, Data>;

  /** The pages assigned per path */
  scopedPages: Map<string, Data[]>;

  /** The components assigned per path */
  scopedComponents: Map<string, Components>;

  /** Use pretty URLs */
  prettyUrls: boolean;

  /** List of static files and folders to copy */
  staticPaths = new Map<
    string,
    { dest: string | ((path: string) => string) | undefined; dirOnly: boolean }
  >();

  /** List of static files and folders to copy */
  copyRemainingFiles?: (path: string) => string | boolean;

  /** Extra code generated by the components */
  extraCode = new Map<string, Map<string, string>>();

  components: {
    /** File name used to output the extra CSS code generated by the components */
    cssFile: string;

    /** File name used to output the extra JavaScript code generated by the components */
    jsFile: string;

    /** Variable name used to access to the components */
    variable: string;
  };

  /** The data assigned per path */
  data = new Map<string, Data>();

  constructor(options: Options) {
    this.dataLoader = options.dataLoader;
    this.componentLoader = options.componentLoader;
    this.fs = options.fs;
    this.formats = options.formats;
    this.components = options.components;
    this.scopedData = options.scopedData;
    this.scopedPages = options.scopedPages;
    this.scopedComponents = options.scopedComponents;
    this.prettyUrls = options.prettyUrls;
  }

  addIgnoredPath(path: string) {
    this.ignored.add(normalizePath(path));
  }

  addIgnoreFilter(filter: ScopeFilter) {
    this.filters.push(filter);
  }

  addStaticPath(from: string, to?: string | ((path: string) => string)) {
    this.staticPaths.set(
      normalizePath(from.replace(/\/$/, "")),
      {
        dest: typeof to === "string" ? normalizePath(to) : to,
        dirOnly: from.endsWith("/"),
      },
    );
  }

  async build(...buildFilters: BuildFilter[]): Promise<[Page[], StaticFile[]]> {
    const pages: Page[] = [];
    const staticFiles: StaticFile[] = [];

    await this.#build(
      buildFilters,
      this.fs.entries.get("/")!,
      "/",
      new Map(),
      {},
      pages,
      staticFiles,
    );

    return [
      pages,
      staticFiles,
    ];
  }

  async #build(
    buildFilters: BuildFilter[],
    dir: Entry,
    path: string,
    parentComponents: Components,
    parentData: Data,
    pages: Page[],
    staticFiles: StaticFile[],
  ) {
    if (buildFilters.some((filter) => !filter(dir))) {
      return;
    }

    // Parse the date/time in the folder name
    const [name, date] = parseDate(dir.name);
    path = posix.join(path, name);

    // Load the _data files
    const currentData: Data = date ? { date } : {};

    for (const entry of dir.children.values()) {
      if (
        (entry.type === "file" && entry.name.startsWith("_data.")) ||
        (entry.type === "directory" && entry.name === "_data")
      ) {
        Object.assign(currentData, await this.dataLoader.load(entry));
      }
    }

    // Directory data
    const dirData = mergeData(
      this.scopedData.get(dir.path) || {},
      parentData,
      currentData,
    );

    // Directory components
    const scopedComponents = this.scopedComponents.get(dir.path);
    let loadedComponents: Components | undefined;

    // Load _components files
    for (const entry of dir.children.values()) {
      if (entry.type === "directory" && entry.name === "_components") {
        loadedComponents = await this.componentLoader.load(entry, dirData);
        break;
      }
    }

    // Merge the components
    if (scopedComponents || loadedComponents) {
      parentComponents = mergeComponents(
        parentComponents,
        scopedComponents || new Map(),
        loadedComponents || new Map(),
      );

      dirData[this.components.variable] = toProxy(
        parentComponents,
        this.extraCode,
      );
    }

    // Store the root data to be used by other plugins
    this.data.set(path, dirData);

    // Load the pages assigned to the current path
    if (this.scopedPages.has(dir.path)) {
      for (const data of this.scopedPages.get(dir.path)!) {
        const page = new Page();
        page.data = mergeData(
          dirData,
          { date: new Date() },
          data,
        );

        page.data.url = getUrl(page, this.prettyUrls, path);
        page.data.date = getDate(page.data.date);
        page.data.page = page;
        pages.push(page);
      }
    }

    // Load the pages and static files
    for (const entry of dir.children.values()) {
      if (buildFilters.some((filter) => !filter(entry))) {
        continue;
      }

      // Static files
      if (this.staticPaths.has(entry.path)) {
        const { dest, dirOnly } = this.staticPaths.get(entry.path)!;

        if (entry.type === "file") {
          if (dirOnly) {
            continue;
          }
          staticFiles.push({
            entry,
            outputPath: getOutputPath(entry, path, dest),
          });
          continue;
        }

        staticFiles.push(...this.#getStaticFiles(
          entry,
          typeof dest === "string" ? dest : posix.join(path, entry.name),
          typeof dest === "function" ? dest : undefined,
        ));
        continue;
      }

      // Ignore .filename and _filename
      if (entry.name.startsWith(".") || entry.name.startsWith("_")) {
        continue;
      }

      // Check if the file should be ignored
      if (this.ignored.has(entry.path)) {
        continue;
      }

      if (this.filters.some((filter) => filter(entry.path))) {
        continue;
      }

      if (entry.type === "file") {
        const format = this.formats.search(entry.path);

        // Unknown file format
        if (!format) {
          // Remaining files
          if (this.copyRemainingFiles) {
            const dest = this.copyRemainingFiles(entry.path);

            if (dest) {
              staticFiles.push({
                entry,
                outputPath: getOutputPath(
                  entry,
                  path,
                  typeof dest === "string" ? dest : undefined,
                ),
              });
            }
          }
          continue;
        }

        // The file is a static file
        if (format.copy) {
          staticFiles.push({
            entry,
            outputPath: getOutputPath(
              entry,
              path,
              typeof format.copy === "function" ? format.copy : undefined,
            ),
          });
          continue;
        }

        // The file is a page

        if (format.pageType) {
          const loader = format.pageType === "asset"
            ? format.assetLoader
            : format.loader;

          if (!loader) {
            throw new Error(
              `Missing loader for ${format.pageType} page type (${entry.path}))`,
            );
          }

          const info = entry.getInfo();
          const { ext } = format;
          const [slug, date] = parseDate(entry.name);

          // Create the page
          const page = new Page({
            path: entry.path.slice(0, -ext.length),
            lastModified: info?.mtime || undefined,
            created: info?.birthtime || undefined,
            remote: entry.flags.has("remote") ? entry.src : undefined,
            ext,
            asset: format.pageType === "asset",
            slug: slug.slice(0, -ext.length),
            entry,
          });

          // Load and merge the page data
          const pageData = await entry.getContent(loader);
          page.data = mergeData(
            dirData,
            date ? { date } : {},
            this.scopedData.get(entry.path) || {},
            pageData,
          ) as PageData;

          page.data.url = getUrl(page, this.prettyUrls, path);
          page.data.date = getDate(page.data.date, entry);
          page.data.page = page;
          page._data.layout = pageData.layout;

          if (buildFilters.some((filter) => !filter(entry, page))) {
            continue;
          }

          pages.push(page);
          continue;
        }
      }

      // Load recursively the directory
      if (entry.type === "directory") {
        await this.#build(
          buildFilters,
          entry,
          path,
          parentComponents,
          dirData,
          pages,
          staticFiles,
        );
      }
    }

    return [pages, staticFiles];
  }

  /** Returns the pages with extra code generated by the components */
  getComponentsExtraCode(): Page[] {
    const files = {
      css: this.components.cssFile,
      js: this.components.jsFile,
    };
    const pages: Page[] = [];

    for (const [type, path] of Object.entries(files)) {
      const code = this.extraCode.get(type);

      if (code && code.size) {
        pages.push(Page.create(path, Array.from(code.values()).join("\n")));
      }
    }

    return pages;
  }

  /** Scan the static files in a directory */
  *#getStaticFiles(
    dirEntry: Entry,
    destPath: string,
    destFn?: (file: string) => string,
  ): Generator<StaticFile> {
    for (const entry of dirEntry.children.values()) {
      if (entry.type === "file") {
        if (entry.name.startsWith(".") || entry.name.startsWith("_")) {
          continue;
        }

        // Check if the file should be ignored
        if (this.ignored.has(entry.path)) {
          continue;
        }

        if (this.filters.some((filter) => filter(entry.path))) {
          continue;
        }

        const outputPath = getOutputPath(entry, destPath, destFn);
        yield { entry, outputPath };
      }

      if (entry.type === "directory") {
        yield* this.#getStaticFiles(
          entry,
          posix.join(destPath, entry.name),
          destFn,
        );
      }
    }
  }
}

/**
 * Create and returns a proxy to use the components
 * as comp.name() instead of components.get("name").render()
 */
function toProxy(
  components: Components,
  extraCode?: Map<string, Map<string, string>>,
): ProxyComponents {
  const node = {
    _components: components,
    _proxies: new Map(),
  };
  return new Proxy(node, {
    get: (target, name) => {
      if (typeof name !== "string" || name in target) {
        return;
      }

      const key = name.toLowerCase();

      if (target._proxies.has(key)) {
        return target._proxies.get(key);
      }

      const component = target._components.get(key);

      if (!component) {
        throw new Error(`Component "${name}" not found`);
      }

      if (component instanceof Map) {
        const proxy = toProxy(component, extraCode);
        target._proxies.set(key, proxy);
        return proxy;
      }

      // Save CSS & JS code for the component
      if (extraCode) {
        if (component.css) {
          const code = extraCode.get("css") ?? new Map();
          code.set(key, component.css);
          extraCode.set("css", code);
        }

        if (component.js) {
          const code = extraCode.get("js") ?? new Map();
          code.set(key, component.js);
          extraCode.set("js", code);
        }
      }

      // Return the function to render the component
      return (props: Record<string, unknown>) => component.render(props);
    },
  }) as unknown as ProxyComponents;
}

export type BuildFilter = (entry: Entry, page?: Page) => boolean;

export type ComponentFunction = (props: Record<string, unknown>) => string;

export interface ProxyComponents {
  [key: string]: ComponentFunction | ProxyComponents;
}

/** Merge the cascade components */
export function mergeComponents(...components: Components[]): Components {
  return components.reduce((previous, current) => {
    const components = new Map(previous);

    for (const [key, value] of current) {
      if (components.has(key)) {
        const previousValue = components.get(key);

        if (previousValue instanceof Map && value instanceof Map) {
          components.set(key, mergeComponents(value, previousValue));
        } else {
          components.set(key, value);
        }
      } else {
        components.set(key, value);
      }
    }
    return components;
  });
}

/** Merge the cascade data */
export function mergeData(...datas: Data[]): PageData {
  return datas.reduce((previous, current) => {
    const data: Data = { ...previous, ...current };

    // Merge special keys
    const mergedKeys: Record<string, string> = {
      ...previous.mergedKeys,
      ...current.mergedKeys,
    };

    for (const [key, type] of Object.entries(mergedKeys)) {
      switch (type) {
        case "stringArray":
        case "array":
          {
            const currentValue: unknown[] = Array.isArray(current[key])
              ? current[key] as unknown[]
              : (key in current)
              ? [current[key]]
              : [];

            const previousValue: unknown[] = Array.isArray(previous[key])
              ? previous[key] as unknown[]
              : (key in previous)
              ? [previous[key]]
              : [];

            const merged = [...previousValue, ...currentValue];

            data[key] = [
              ...new Set(
                type === "stringArray" ? merged.map(String) : merged,
              ),
            ];
          }
          break;

        case "object":
          {
            const currentValue = current[key] as
              | Record<string, unknown>
              | undefined;
            const previousValue = previous[key] as
              | Record<string, unknown>
              | undefined;

            data[key] = { ...previousValue, ...currentValue };
          }
          break;
      }
    }

    return data;
  }) as PageData;
}

/**
 * Parse a date/datetime
 *
 * Filenames can be prepended with a date (yyyy-mm-dd) or datetime
 * (yyyy-mm-dd-hh-ii-ss) followed by an underscore (_) or hyphen (-).
 */
export function parseDate(slug: string): [string, Date | undefined] {
  const filenameRegex =
    /^(?<year>\d{4})-(?<month>\d\d)-(?<day>\d\d)(?:-(?<hour>\d\d)-(?<minute>\d\d)(?:-(?<second>\d\d))?)?(?:_|-)(?<slug>.*)/;
  const fileNameParts = filenameRegex.exec(slug)?.groups;

  if (fileNameParts) {
    const { year, month, day, hour, minute, second, slug } = fileNameParts;
    const date = new Date(Date.UTC(
      parseInt(year),
      parseInt(month) - 1,
      parseInt(day),
      hour ? parseInt(hour) : 0,
      minute ? parseInt(minute) : 0,
      second ? parseInt(second) : 0,
    ));

    if (date) {
      return [slug, date];
    }
  }

  return [slug, undefined];
}

/** Returns the Date instance of a file */
export function getDate(date: unknown, entry?: Entry): Date {
  if (date instanceof Date) {
    return date;
  }

  if (typeof date === "number") {
    return new Date(date);
  }

  const info = entry?.getInfo();

  if (typeof date === "string") {
    if (entry && info) {
      switch (date.toLowerCase()) {
        case "git last modified":
          return getGitDate("modified", entry.src) || info.mtime || new Date();
        case "git created":
          return getGitDate("created", entry.src) || info.birthtime ||
            new Date();
      }
    }

    const parsed = parseISO(date);

    if (!isNaN(parsed.getTime())) {
      return parsed;
    }

    throw new Error(`Invalid date: ${date} (${entry?.src})`);
  }

  return info?.birthtime || info?.mtime || new Date();
}

/**
 * Returns the result of a git command as Date
 * Thanks to https://github.com/11ty/eleventy/blob/8dd2a1012de92c5ee1eab7c37e6bf1b36183927e/src/Util/DateGitLastUpdated.js
 */
export function getGitDate(
  type: "created" | "modified",
  file: string,
): Date | undefined {
  const args = type === "created"
    ? ["log", "--diff-filter=A", "--follow", "-1", "--format=%at", "--", file]
    : ["log", "-1", "--format=%at", "--", file];

  const { stdout, success } = new Deno.Command("git", { args }).outputSync();

  if (!success) {
    return;
  }
  const str = new TextDecoder().decode(stdout);
  const timestamp = parseInt(str) * 1000;

  if (timestamp) {
    return new Date(timestamp);
  }
}

/** Returns the final URL assigned to a page */
export function getUrl(
  page: Page,
  prettyUrls: boolean,
  parentPath: string,
): string | false {
  const { data } = page;
  let url = data.url as
    | string
    | ((page: Page, defaultUrl: string) => string | false)
    | false
    | undefined;

  if (url === false) {
    return false;
  }

  if (typeof url === "function") {
    url = url(page, getDefaultUrl(page, parentPath, prettyUrls));
  }

  if (typeof url === "string") {
    // Relative URL
    if (url.startsWith("./") || url.startsWith("../")) {
      return normalizeUrl(posix.join(parentPath, url));
    }

    if (url.startsWith("/")) {
      return normalizeUrl(url);
    }

    throw new Error(
      `The url variable for the page ${page.sourcePath} (${url}) must start with "/", "./" or "../" `,
    );
  }

  // If the user has provided a value which hasn't yielded a string then it is an invalid url.
  if (url !== undefined) {
    throw new Error(
      `The url variable for the page ${page.sourcePath} is not correct. If specified, it should either be a string, or a function which returns a string. The provided url is of type: ${typeof url}.`,
    );
  }

  return getDefaultUrl(page, parentPath, prettyUrls);
}

function getDefaultUrl(
  page: Page,
  parentPath: string,
  prettyUrls: boolean,
): string {
  // Calculate the URL from the path
<<<<<<< HEAD
  url = posix.join(parentPath, page.src.slug);
=======
  const url = posix.join(parentPath, page.src.slug);
  const ext = getExtension(page.src.path);
>>>>>>> 3fa37d85

  if (page.src.asset) {
    return url + page.src.ext;
  }

  if (prettyUrls) {
    if (posix.basename(url) === "index") {
      return posix.join(posix.dirname(url), "/");
    }
    return posix.join(url, "/");
  }

  return `${url}.html`;
}

/** Remove the /index.html part if exist and replace spaces */
export function normalizeUrl(url: string): string {
  url = encodeURI(url);

  if (url.endsWith("/index.html")) {
    return url.slice(0, -10);
  }

  return url;
}

export function getOutputPath(
  entry: Entry,
  path: string,
  dest?: string | ((path: string) => string),
): string {
  if (typeof dest === "function") {
    return dest(posix.join(path, entry.name));
  }

  if (typeof dest === "string") {
    return dest;
  }

  return posix.join(path, entry.name);
}<|MERGE_RESOLUTION|>--- conflicted
+++ resolved
@@ -713,12 +713,7 @@
   prettyUrls: boolean,
 ): string {
   // Calculate the URL from the path
-<<<<<<< HEAD
-  url = posix.join(parentPath, page.src.slug);
-=======
   const url = posix.join(parentPath, page.src.slug);
-  const ext = getExtension(page.src.path);
->>>>>>> 3fa37d85
 
   if (page.src.asset) {
     return url + page.src.ext;
