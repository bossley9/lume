--- conflicted
+++ resolved
@@ -511,15 +511,6 @@
     }
 
     // Load source files
-<<<<<<< HEAD
-    await this.source.load();
-
-    // Get static files
-    this.files = this.source.getStaticFiles();
-
-    // Get all pages to process
-    const pagesToBuild = this.source.getPages();
-=======
     this.fs.init();
 
     // Get the site content
@@ -530,7 +521,6 @@
         (_, page) => !page?.data.draft || isDev,
       ],
     );
->>>>>>> ff80e198
 
     // Save static files into site.files
     this.files.splice(0, this.files.length, ..._staticFiles);
@@ -576,11 +566,6 @@
       this.writer.removeFiles([...pages, ...files]);
     }
 
-<<<<<<< HEAD
-    // Get the selected pages to process (ignore non scoped pages)
-    const pagesToBuild = this.source.getPages(
-      this.scopes.getFilter(files),
-=======
     // Get the site content
     const isDev = Deno.env.get("LUME_ENV") === "development";
     const [_pages, _staticFiles] = await this.source.build(
@@ -589,7 +574,6 @@
         (_, page) => !page?.data.draft || isDev,
         this.scopes.getFilter(files),
       ],
->>>>>>> ff80e198
     );
 
     // Build the pages and save static files into site.files
