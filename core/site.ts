--- conflicted
+++ resolved
@@ -532,14 +532,7 @@
     // Get the site content
     const showDrafts = env<boolean>("LUME_DRAFTS");
     const [_pages, _staticFiles] = await this.source.build(
-<<<<<<< HEAD
-      this.globalComponents,
-      [
-        (_, page) => !page?.data.draft || showDrafts === true,
-      ],
-=======
-      (_, page) => !page?.data.draft || isDev,
->>>>>>> 42365113
+      (_, page) => !page?.data.draft || showDrafts === true,
     );
 
     // Save static files into site.files
@@ -589,16 +582,8 @@
     // Get the site content
     const showDrafts = env<boolean>("LUME_DRAFTS");
     const [_pages, _staticFiles] = await this.source.build(
-<<<<<<< HEAD
-      this.globalComponents,
-      [
-        (_, page) => !page?.data.draft || showDrafts === true,
-        this.scopes.getFilter(files),
-      ],
-=======
-      (_, page) => !page?.data.draft || isDev,
+      (_, page) => !page?.data.draft || showDrafts === true,
       this.scopes.getFilter(files),
->>>>>>> 42365113
     );
 
     // Build the pages and save static files into site.files
