import { globToRegExp } from "../deps/path.ts";
import { normalizePath } from "./utils.ts";
import { Data, Page, StaticFile } from "../core.ts";

export interface Options {
  /** The pages array */
  pages: Page[];

  /** The static files array */
  files: StaticFile[];

  /** Context data */
  sourceData: Map<string, Data>;

  /** Filters to apply to all page searches */
  filters?: Filter[];
}

type Filter = (data: Data) => boolean;
type Condition = [string, string, unknown];

/** Search helper */
export default class Searcher {
  #pages: Page[];
  #files: StaticFile[];
  #sourceData: Map<string, Data>;
  #cache = new Map<string, Data[]>();
  #filters: Filter[];

  constructor(options: Options) {
    this.#pages = options.pages;
    this.#files = options.files;
    this.#sourceData = options.sourceData;
    this.#filters = options.filters || [];
  }

  /** Clear the cache (used after a change in watch mode) */
  deleteCache() {
    this.#cache.clear();
  }

  /**
   * Return the data in the scope of a path (file or folder)
   */
  data(path = "/"): Data | undefined {
    const normalized = normalizePath(path);
    const dirData = this.#sourceData.get(normalized);

    if (dirData) {
      return dirData;
    }

    const result = this.#pages.find((page) => page.data.url === normalized);

    if (result) {
      return result.data;
    }
  }

  /** Search pages */
  pages(query?: string, sort?: string, limit?: number): Data[] {
    const result = this.#searchPages(query, sort);

    if (!limit) {
      return result;
    }

    return (limit < 0) ? result.slice(limit) : result.slice(0, limit);
  }

<<<<<<< HEAD
  /** Search and return the first page */
  page(query?: string, sort?: string): Data | undefined {
    return this.pages(query, sort)[0];
=======
  /** Search files using a glob */
  files(globOrRegexp?: RegExp | string): string[] {
    const files = this.#files.map((file) => file.outputPath);
    const pages = this.#pages.map((page) => page.outputPath as string);
    const allFiles = [...files, ...pages];

    if (!globOrRegexp) {
      return allFiles;
    }

    const regexp = typeof globOrRegexp === "string"
      ? globToRegExp(globOrRegexp)
      : globOrRegexp;

    return allFiles.filter((file) => file && regexp.test(file));
>>>>>>> 98a4c4b7
  }

  /** Returns all values from the same key of a search */
  values<T = unknown>(key: string, query?: string): T[] {
    const values = new Set();

    this.#searchPages(query).forEach((data) => {
      const value = data[key];

      if (Array.isArray(value)) {
        value.forEach((v) => values.add(v));
      } else if (value !== undefined) {
        values.add(value);
      }
    });

    return Array.from(values) as T[];
  }

  /** Return the next page of a search */
  nextPage(url: string, query?: string, sort?: string): Data | undefined {
    const pages = this.#searchPages(query, sort);
    const index = pages.findIndex((data) => data.url === url);

    return (index === -1) ? undefined : pages[index + 1];
  }

  /** Return the previous page of a search */
  previousPage(url: string, query?: string, sort?: string): Data | undefined {
    const pages = this.#searchPages(query, sort);
    const index = pages.findIndex((data) => data.url === url);

    return (index <= 0) ? undefined : pages[index - 1];
  }

  #searchPages(query?: string, sort = "date"): Data[] {
    const id = JSON.stringify([query, sort]);

    if (this.#cache.has(id)) {
      return [...this.#cache.get(id)!];
    }

    const compiledFilter = buildFilter(query);
    const filters = compiledFilter
      ? this.#filters.concat([compiledFilter])
      : this.#filters;
    const result = filters.reduce(
      (pages, filter) => pages.filter(filter),
      this.#pages.map((page) => page.data),
    );

    result.sort(buildSort(sort));
    this.#cache.set(id, result);
    return [...result];
  }
}

/**
 * Parse a query string and return a function to filter a search result
 *
 * example: "title=foo level<3"
 * returns: (page) => page.data.title === "foo" && page.data.level < 3
 */
export function buildFilter(query = ""): Filter | undefined {
  // (?:(not)?(fieldName)(operator))?(value|"value"|'value')
  const matches = query
    ? query.matchAll(
      /(?:(!)?([\w.-]+)([!^$*]?=|[<>]=?))?([^'"\s][^\s=<>]*|"[^"]+"|'[^']+')/g,
    )
    : [];

  const conditions: Condition[] = [];

  for (const match of matches) {
    let [, not, key, operator, value] = match;

    if (!key) {
      key = "tags";
      operator = "*=";

      if (value?.startsWith("!")) {
        not = not ? "" : "!";
        value = value.slice(1);
      }
    }

    if (not) {
      operator = "!" + operator;
    }

    conditions.push([key, operator, compileValue(value)]);
  }

  if (conditions.length) {
    return compileFilter(conditions);
  }
}

/**
 * Convert a parsed query to a function
 *
 * example: [["title", "=", "foo"], ["level", "<", 3]]
 * returns: (data) => data.title === "foo" && data.level < 3
 */
function compileFilter(conditions: Condition[]) {
  const filters: string[] = [];
  const args: string[] = [];
  const values: unknown[] = [];

  conditions.forEach((condition, index) => {
    const [key, operator, value] = condition;
    const varName = `value${index}`;

    filters.push(compileCondition(key, operator, varName, value));
    args.push(varName);
    values.push(value);
  });

  args.push(`return (data) => ${filters.join(" && ")};`);

  const factory = new Function(...args);

  return factory(...values);
}

/**
 * Convert a parsed condition to a function
 *
 * example: key = "data.title", operator = "=" name = "value0" value = "foo"
 * returns: data.title === value0
 */
function compileCondition(
  key: string,
  operator: string,
  name: string,
  value: unknown,
) {
  key = key.replaceAll(".", "?.");

  if (value instanceof Date) {
    switch (operator) {
      case "=":
        return `data.${key}?.getTime() === ${name}.getTime()`;

      case "!=":
        return `data.${key}?.getTime() !== ${name}.getTime()`;

      case "<":
      case "<=":
      case ">":
      case ">=":
        return `data.${key}?.getTime() ${operator} ${name}.getTime()`;

      case "!<":
      case "!<=":
      case "!>":
      case "!>=":
        return `!(data.${key}?.getTime() ${
          operator.substring(1)
        } ${name}.getTime())`;

      default:
        throw new Error(`Operator ${operator} not valid for Date values`);
    }
  }

  if (Array.isArray(value)) {
    switch (operator) {
      case "=":
        return `${name}.some((i) => data.${key} === i)`;

      case "!=":
        return `${name}.some((i) => data.${key} !== i)`;

      case "^=":
        return `${name}.some((i) => data.${key}?.startsWith(i))`;

      case "!^=":
        return `!${name}.some((i) => data.${key}?.startsWith(i))`;

      case "$=":
        return `${name}.some((i) => data.${key}?.endsWith(i))`;

      case "!$=":
        return `!${name}.some((i) => data.${key}?.endsWith(i))`;

      case "*=":
        return `${name}.some((i) => data.${key}?.includes(i))`;

      case "!*=":
        return `${name}.some((i) => data.${key}?.includes(i))`;

      case "!<":
      case "!<=":
      case "!>":
      case "!>=":
        return `!${name}.some((i) => data.${key} ${operator.substring(1)} i)`;

      default: // < <= > >=
        return `${name}.some((i) => data.${key} ${operator} i)`;
    }
  }

  switch (operator) {
    case "=":
      return `data.${key} === ${name}`;

    case "!=":
      return `data.${key} !== ${name}`;

    case "^=":
      return `data.${key}?.startsWith(${name})`;

    case "!^=":
      return `!data.${key}?.startsWith(${name})`;

    case "$=":
      return `data.${key}?.endsWith(${name})`;

    case "!$=":
      return `!data.${key}?.endsWith(${name})`;

    case "*=":
      return `data.${key}?.includes(${name})`;

    case "!*=":
      return `!data.${key}?.includes(${name})`;

    case "!<":
    case "!<=":
    case "!>":
    case "!>=":
      return `!(data.${key} ${operator.substring(1)} ${name})`;

    default: // < <= > >=
      return `data.${key} ${operator} ${name}`;
  }
}

/**
 * Compile a value and return the proper type
 *
 * example: "true" => true
 * example: "foo" => "foo"
 * example: "2021-06-12" => new Date(2021, 05, 12)
 */
function compileValue(value: string): unknown {
  if (!value) {
    return value;
  }

  // Remove quotes
  const quoted = !!value.match(/^('|")(.*)\1$/);

  if (quoted) {
    value = value.slice(1, -1);
  }

  if (value.includes("|")) {
    return value.split("|").map((val) => compileValue(val));
  }

  if (quoted) {
    return value;
  }

  if (value.toLowerCase() === "true") {
    return true;
  }
  if (value.toLowerCase() === "false") {
    return false;
  }
  if (value.toLowerCase() === "undefined") {
    return undefined;
  }
  if (value.toLowerCase() === "null") {
    return null;
  }
  if (value.match(/^\d+$/)) {
    return Number(value);
  }
  if (typeof value === "number" && isFinite(value)) {
    return Number(value);
  }
  // Date or datetime values:
  // yyyy-mm
  // yyyy-mm-dd
  // yyyy-mm-ddThh
  // yyyy-mm-ddThh:ii
  // yyyy-mm-ddThh:ii:ss
  const match = value.match(
    /^(\d{4})-(\d\d)(?:-(\d\d))?(?:T(\d\d)(?::(\d\d))?(?::(\d\d))?)?$/i,
  );

  if (match) {
    const [, year, month, day, hour, minute, second] = match;

    return new Date(
      parseInt(year),
      parseInt(month) - 1,
      day ? parseInt(day) : 1,
      hour ? parseInt(hour) : 0,
      minute ? parseInt(minute) : 0,
      second ? parseInt(second) : 0,
    );
  }

  return value;
}

/**
 * Convert a query to sort to a function
 *
 * example: "title=desc"
 * returns: (a, b) => a.title > b.title
 */
export function buildSort(sort: string): (a: Data, b: Data) => number {
  let fn = "0";

  const pieces = sort.split(/\s+/).filter((arg) => arg);

  pieces.reverse().forEach((arg) => {
    const match = arg.match(/([\w.-]+)(?:=(asc|desc))?/);

    if (!match) {
      return;
    }

    let [, key, direction] = match;
    key = key.replaceAll(".", "?.");
    const operator = direction === "desc" ? ">" : "<";
    fn =
      `(a.${key} == b.${key} ? ${fn} : (a.${key} ${operator} b.${key} ? -1 : 1))`;
  });

  return new Function("a", "b", `return ${fn}`) as (a: Data, b: Data) => number;
}<|MERGE_RESOLUTION|>--- conflicted
+++ resolved
@@ -68,11 +68,11 @@
     return (limit < 0) ? result.slice(limit) : result.slice(0, limit);
   }
 
-<<<<<<< HEAD
   /** Search and return the first page */
   page(query?: string, sort?: string): Data | undefined {
     return this.pages(query, sort)[0];
-=======
+  }
+
   /** Search files using a glob */
   files(globOrRegexp?: RegExp | string): string[] {
     const files = this.#files.map((file) => file.outputPath);
@@ -88,7 +88,6 @@
       : globOrRegexp;
 
     return allFiles.filter((file) => file && regexp.test(file));
->>>>>>> 98a4c4b7
   }
 
   /** Returns all values from the same key of a search */
