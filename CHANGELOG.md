--- conflicted
+++ resolved
@@ -5,15 +5,11 @@
 and this project try to adheres to [Semantic Versioning](https://semver.org/).
 Go to the `v1` branch to see the changelog of Lume 1.
 
-<<<<<<< HEAD
 ## [Unreleased]
 ### Added
 - New plugin: `json_ld` for generating JSON-LD tags in the output [#453]
-
-## [2.4.3] - Unreleased
-### Added
 - New plugin: `purgecss` to remove unused CSS. [#693]
-=======
+
 ## [2.4.3] - 2024-12-11
 ### Added
 - New option `finalHandler` to `Server` class.
@@ -22,7 +18,6 @@
   ```yml
   color: ["white", "black"]
   ```
->>>>>>> 69b69a9b
 
 ### Fixed
 - Ensure `LUME_LIVE_RELOAD` env variable is available in the _config file.
@@ -634,12 +629,10 @@
 [#685]: https://github.com/lumeland/lume/issues/685
 [#686]: https://github.com/lumeland/lume/issues/686
 [#689]: https://github.com/lumeland/lume/issues/689
-<<<<<<< HEAD
 [#693]: https://github.com/lumeland/lume/issues/693
-=======
 [#704]: https://github.com/lumeland/lume/issues/704
->>>>>>> 69b69a9b
-
+
+[Unreleased]: https://github.com/lumeland/lume/compare/v2.4.3...HEAD
 [2.4.3]: https://github.com/lumeland/lume/compare/v2.4.2...v2.4.3
 [2.4.2]: https://github.com/lumeland/lume/compare/v2.4.1...v2.4.2
 [2.4.1]: https://github.com/lumeland/lume/compare/v2.4.0...v2.4.1
